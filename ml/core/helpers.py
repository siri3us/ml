# -*- coding: utf-8 -*-

import numbers
import numpy as np

class Printer:
    def __init__(self, verbose, owner):
        """
        Класс, ответственный за распечатку сообщений. 
        Печатает сообщение, когда его уровень печати превосходит уноверь печати
        объекта класса.
        """
        self._verbose = verbose
        self._owner = owner
    def __call__(self, *args, **kwargs):
        if self._owner._verbose >= self._verbose:
            print(*args, **kwargs)

class Checker(Printer):
    def _error_msg(self, error_msg):
        return 'ERROR: ' + type(self).__name__ + ': ' + error_msg
    def _info_msg(self, info_msg):
        return 'INFO: ' + type(self).__name__ + ': ' + info_msg
    def _warning_msg(self, warning_msg):
        return 'WARNING: ' + type(self).__name__ + ': ' + warning_msg
    def _method_msg(self, method_name, method_msg):
        return type(self).__name__ + '.' + method_name + '(): ' + method_msg

    def __init__(self, distr_sum_error=1e-8):
        self._distr_sum_error = distr_sum_error
        self._printers = {}
        for v in range(20):
            self._printers[v] = Printer(v, self)
    def _check_type(self, n, name, *types):
        if not isinstance(n, tuple(types)):
<<<<<<< HEAD
            type_names = [t.__name__ for t in types]
            raise TypeError('Param "{}" must have one of the types "{}", not "{}".'.format(
                name, type_names, type(n).__name__))
=======
            raise TypeError('Param "{}" must have one of the types "{}", not "{}".'.format(name, types, type(n)))
>>>>>>> 969bdd0e
        return True
    def _check_numeric(self, n, name, msg=None):
        if not isinstance(n, numbers.Number):
            if msg is None: msg = 'Param "{}" must be a number'.format(name)
            raise TypeError(msg)
        return True 
    def _check_int(self, n, name, msg=None):
        self._check_numeric(n, name, msg=msg)
        if not n == int(n):
            if msg is None: msg = 'Param "{}" must be an integer number'.format(name)
            raise TypeError(msg)
        return True
<<<<<<< HEAD
    def _check_positive(self, n, name, msg=None):
        self._check_numeric(n, name, msg=msg)
=======
        
    def _check_positive(self, n, name):
        self._check_numeric(n, name)
>>>>>>> 969bdd0e
        if n <= 0:
            if msg is None: msg = 'Param "{}" must be positive'.format(name)
            raise ValueError(msg)
        return True
    def _check_nonnegative(self, n, name, msg=None):
        self._check_numeric(n, name, msg=msg)
        if n < 0:
            if msg is None: msg = 'Param "{}" must be nonegative'.format(name)
            raise ValueError(msg)
        return True   
<<<<<<< HEAD
    def _check_proba(self, n, name, msg=None):
        self._check_numeric(n, name, msg=msg)
=======
        
    def _check_int_positive(self, n, name):
        self._check_int(n, name)
        self._check_positive(n, name)
        return True
    def _check_int_nonnegative(self, n, name):
        self._check_int(n, name)
        self._check_nonnegative(n, name)
        return True
    
        
    def _check_proba(self, n, name):
        self._check_numeric(n, name)
>>>>>>> 969bdd0e
        if (n <= 1) & (n >= 0):
            return True
        if msg is None: msg = 'Param "{}" is not proba though it must be'.format(name)
        raise ValueError(msg)
    def _check_distr(self, distr, name):
        for i in range(len(distr)):
            self._check_proba(distr[i], name + '[{}]'.format(i))
        if not np.allclose(np.sum(distr), 1, self._distr_sum_error):
            raise ValueError("Distribution \"{}\" is not normed: sum equals {}".format(name, np.sum(distr)))
        return True
        
    def _check_array_range(self, arr, range, arr_name):
        self._check_type(arr, arr_name, np.ndarray)
        if not ((np.min(arr) >= range[0]) & (np.max(arr) <= range[1])):
            raise ValueError("All elements of the array \"{}\" must be in the range [{}, {}]".format(arr_name, range[0], range[1]))
        return True
        
    # Класс Checker обладает специальными методами, позволяющими не только проводить проверку некоторого 
    # значения, но и сохранять это значение в качестве аттрибута. Так как данная возможность операется на 
    # использвание метода __setattr__, то требуется соблюдать особую осторожность, если данный метода 
    # переопределен в наследнике класса Checker.
        
    def _set_number(self, value, name):
        self._check_numeric(value, name)
        self.__setattr__(name, value)
        
    def _set_positive_number(self, value, name):
        self._check_positive(value, name)
        self.__setattr__(name, value)
        
    def _set_nonegative_number(self, value, name):
        self._check_nonnegative(value)
        self.__setattr__(name, value)
    
    def _set_positive_int(self, value, name):
        self._check_int(value, name)
        self._set_positive_number(value, name)
        
    def _set_nonegative_int(self, value, name):
        self._check_int(value, name)
        self._set_nonegative_number(value, name)
    
    def _set_proba(self, value, name):
        self._check_proba(value)
        self.__setattr__(name, value)
      
    def _set_boolean(self, value, name):
        self._check_type(value, name, bool)
        self.__setattr__(name, value)<|MERGE_RESOLUTION|>--- conflicted
+++ resolved
@@ -33,13 +33,9 @@
             self._printers[v] = Printer(v, self)
     def _check_type(self, n, name, *types):
         if not isinstance(n, tuple(types)):
-<<<<<<< HEAD
             type_names = [t.__name__ for t in types]
             raise TypeError('Param "{}" must have one of the types "{}", not "{}".'.format(
                 name, type_names, type(n).__name__))
-=======
-            raise TypeError('Param "{}" must have one of the types "{}", not "{}".'.format(name, types, type(n)))
->>>>>>> 969bdd0e
         return True
     def _check_numeric(self, n, name, msg=None):
         if not isinstance(n, numbers.Number):
@@ -52,14 +48,8 @@
             if msg is None: msg = 'Param "{}" must be an integer number'.format(name)
             raise TypeError(msg)
         return True
-<<<<<<< HEAD
     def _check_positive(self, n, name, msg=None):
         self._check_numeric(n, name, msg=msg)
-=======
-        
-    def _check_positive(self, n, name):
-        self._check_numeric(n, name)
->>>>>>> 969bdd0e
         if n <= 0:
             if msg is None: msg = 'Param "{}" must be positive'.format(name)
             raise ValueError(msg)
@@ -69,11 +59,7 @@
         if n < 0:
             if msg is None: msg = 'Param "{}" must be nonegative'.format(name)
             raise ValueError(msg)
-        return True   
-<<<<<<< HEAD
-    def _check_proba(self, n, name, msg=None):
-        self._check_numeric(n, name, msg=msg)
-=======
+        return True
         
     def _check_int_positive(self, n, name):
         self._check_int(n, name)
@@ -82,12 +68,10 @@
     def _check_int_nonnegative(self, n, name):
         self._check_int(n, name)
         self._check_nonnegative(n, name)
+        
         return True
-    
-        
     def _check_proba(self, n, name):
         self._check_numeric(n, name)
->>>>>>> 969bdd0e
         if (n <= 1) & (n >= 0):
             return True
         if msg is None: msg = 'Param "{}" is not proba though it must be'.format(name)
